--- conflicted
+++ resolved
@@ -1,14 +1,4 @@
-<<<<<<< HEAD
 from typing import List
-=======
-import os
-import tqdm
-import numpy as np
-import wholeslidedata as wsd
-import multiprocessing as mp
-
-from PIL import Image
->>>>>>> 6a421ce9
 from pathlib import Path
 
 
@@ -16,103 +6,9 @@
     """
     Read from /input/features
     """
-<<<<<<< HEAD
     features_list = sorted([fp for fp in Path("/input/features").glob("*.pt")])
     print(f"{len(features_list)} features found under /input/features")
     if restrict_ids is not None:
         features_list = [fp for fp in features_list if fp.stem in restrict_ids]
         print(f"Restricted input to {len(features_list)} cases based on the provided restrict list ({len(restrict_ids)})")
-    return features_list
-=======
-    case_list = sorted([fp for fp in Path("/input/images/prostatectomy-wsi").glob("*.tif")])
-    mask_list = sorted([fp for fp in Path("/input/images/prostatectomy-tissue-mask").glob("*.tif")])
-    # case_dict = {fp.stem: fp for fp in case_list}
-    # mask_dict = {fp.stem.replace("_tissue", ""): fp for fp in mask_list}
-    # common_keys = case_dict.keys() & mask_dict.keys()
-    # sorted_case_list = [case_dict[key] for key in sorted(common_keys)]
-    # sorted_mask_list = [mask_dict[key] for key in sorted(common_keys)]
-    sorted_case_list = case_list
-    sorted_mask_list = mask_list
-    return sorted_case_list, sorted_mask_list
-
-
-def extract_coordinates(wsi_fp, mask_fp, spacing, patch_size, num_workers: int = 1):
-    wsi = WholeSlideImage(wsi_fp, mask_fp)
-    coordinates, tissue_percentages, patch_level, resize_factor = wsi.get_patch_coordinates(spacing, patch_size, num_workers=num_workers)
-    sorted_coordinates, sorted_tissue_percentages = sort_coords_with_tissue(coordinates, tissue_percentages)
-    return sorted_coordinates, sorted_tissue_percentages, patch_level, resize_factor
-
-
-def save_coordinates(wsi_fp, coordinates, patch_level, patch_size, resize_factor, save_dir: str):
-    wsi_name = wsi_fp.stem
-    output_path = Path(save_dir, f"{wsi_name}.npy")
-    x = [c[0] for c in coordinates] # defined w.r.t level 0
-    y = [c[1] for c in coordinates] # defined w.r.t level 0
-    npatch = len(x)
-    patch_size_resized = int(patch_size * resize_factor)
-    data = []
-    for i in range(npatch):
-        data.append([x[i], y[i], patch_size_resized, patch_level, resize_factor])
-    data_arr = np.array(data, dtype=int)
-    np.save(output_path, data_arr)
-    return output_path
-
-
-def save_patch(coord, wsi_fp, spacing, patch_size, resize_factor, patch_dir: str, backend: str = "asap"):
-    patch_size_resized = int(patch_size * resize_factor)
-    x, y = coord
-    wsi = wsd.WholeSlideImage(wsi_fp, backend=backend)
-    patch = wsi.get_patch(x, y, patch_size_resized, patch_size_resized, spacing=spacing, center=False)
-    pil_patch = Image.fromarray(patch).convert("RGB")
-    if resize_factor != 1:
-        assert patch_size_resized % patch_size == 0, f"width ({patch_size_resized}) is not divisible by patch_size ({patch_size})"
-        pil_patch = pil_patch.resize((patch_size, patch_size))
-    patch_fp = Path(patch_dir, f"{int(x)}_{int(y)}.jpg")
-    pil_patch.save(patch_fp)
-    return patch_fp
-
-
-def save_patch_mp(args):
-    coord, wsi_fp, spacing, patch_size, resize_factor, patch_dir = args
-    return save_patch(coord, wsi_fp, spacing, patch_size, resize_factor, patch_dir)
-
-
-def save_patches(wsi_fp, coord, tissue_pct, patch_level, patch_size, resize_factor, patch_root_dir: str, backend: str = "asap", nregion_max: Optional[int] = None, num_workers: int = 1):
-    wsi_name = wsi_fp.stem
-    wsi = wsd.WholeSlideImage(wsi_fp, backend=backend)
-    patch_spacing = wsi.spacings[patch_level]
-    patch_dir = Path(patch_root_dir, f"{wsi_name}")
-    patch_dir.mkdir(parents=True, exist_ok=True)
-    # filter out patches with low tissue percentage
-    coord = keep_top_regions(coord, tissue_pct, nregion_max)
-    if nregion_max:
-        assert len(coord) <= nregion_max, f"Number of regions ({len(coord)}) is greater than maximum allowed ({nregion_max})"
-    if num_workers > 1:
-        num_workers = min(mp.cpu_count(), num_workers)
-        if "SLURM_JOB_CPUS_PER_NODE" in os.environ:
-            num_workers = min(
-                num_workers, int(os.environ["SLURM_JOB_CPUS_PER_NODE"])
-            )
-        iterable = [
-            (c, wsi_fp, patch_spacing, patch_size, resize_factor, patch_dir)
-            for c in coord
-        ]
-        with mp.Pool(num_workers) as pool:
-            for _ in tqdm.tqdm(
-                pool.imap_unordered(save_patch_mp, iterable),
-                desc="Patch saving",
-                unit=" patch",
-                total=len(iterable),
-                leave=False,
-            ):
-                pass
-    else:
-        with tqdm.tqdm(
-            coord,
-            desc=f"Saving patches for {wsi_fp.stem}",
-            unit=" region",
-            leave=False,
-        ) as t:
-            for c in t:
-                save_patch(c, wsi, wsi_name, patch_spacing, patch_size, resize_factor, patch_dir)
->>>>>>> 6a421ce9
+    return features_list