import os
import json
import torch
import argparse

from pathlib import Path
from datetime import timedelta

<<<<<<< HEAD
from source.dist_utils import is_main_process
from source.model import MIL
from source.components import HierarchicalViT
=======
from source.dist_utils import is_main_process, is_dist_avail_and_initialized
from source.utils import load_inputs, extract_coordinates, save_coordinates, save_patches
from source.model import MIL
from source.components import UNI, Kaiko, HierarchicalViT
>>>>>>> 6a421ce9

INPUT_PATH = Path("/input")
OUTPUT_PATH = Path("/output")
RESOURCE_PATH = Path("/opt/app/resources")


def get_args_parser(add_help: bool = True):
    parser = argparse.ArgumentParser("Local HViT", add_help=add_help)
<<<<<<< HEAD
    parser.add_argument("--region-size", default=2048, type=int, help="context size")
    parser.add_argument("--features-dim", default=1024, type=int, help="tile-level features dimension")
    parser.add_argument("--mixed-precision", default=False, type=bool, help="enable mixed precision")
    parser.add_argument("--restrict", default=None, type=str, help="path to a .txt file with ids of cases we want to restrict inference on")
=======
    parser.add_argument("--spacing", default=0.5, type=float, help="pixel spacing in mpp")
    parser.add_argument("--region-size", default=2048, type=int, help="context size")
    parser.add_argument("--fm", default="uni", type=str, help="name of FM to use as tile encoder")
    parser.add_argument("--features-dim", default=1024, type=int, help="tile-level features dimension")
    parser.add_argument("--nregion-max", default=None, type=int, help="maximum number of regions to keep")
    parser.add_argument("--nbins", default=4, type=int, help="number of bins the aggregator was trained for")
    parser.add_argument("--mixed-precision", action="store_true", help="turn on mixed precision during inference")
    parser.add_argument("--save-patches-to-disk", action="store_true", help="save patches to disk as jpg")
>>>>>>> 6a421ce9
    return parser


def run(args):

    distributed = torch.cuda.device_count() > 1
    if distributed:
        timeout = timedelta(hours=10)
        torch.distributed.init_process_group(backend="nccl", timeout=timeout)
        if is_main_process():
            print(f"Distributed session successfully initialized")
    if is_main_process():
        _show_torch_cuda_info()
        # print contents of input folder
        print("input folder contents:")
        print_directory_contents(INPUT_PATH)
        print("=+=" * 10)

    # set baseline parameters
    region_size = args.region_size
    features_dim = args.features_dim
<<<<<<< HEAD
    mixed_precision = args.mixed_precision
    nbins = 4

    # (optionally) restrict inference
    restrict_ids = None
    if args.restrict is not None:
        restrict_file = Path(args.restrict)
        assert restrict_file.is_file()
        with open(restrict_file, "r") as f:
            restrict_ids = [x.strip() for x in f.readlines()]
=======
    nbins = args.nbins
    nregion_max = args.nregion_max
    num_workers_data_loading = 4
    num_workers_preprocessing = 4
    batch_size = 1
    mixed_precision = args.mixed_precision
    save_patches_to_disk = args.save_patches_to_disk

    # create output directories
    coordinates_dir = Path("/tmp/coordinates")
    coordinates_dir.mkdir(parents=True, exist_ok=True)
    patch_dir = None
    if save_patches_to_disk:
        patch_dir = Path("/tmp/patches")
        patch_dir.mkdir(parents=True, exist_ok=True)

    # preprocess input
    if is_main_process():
        case_list, mask_list = load_inputs()
        with tqdm.tqdm(
            zip(case_list, mask_list),
            desc="Extracting patch coordinates",
            unit=" case",
            total=len(case_list),
            leave=True,
        ) as t:
            for wsi_fp, mask_fp in t:
                coordinates, tissue_pct, level, resize_factor = extract_coordinates(wsi_fp, mask_fp, spacing, region_size, num_workers=num_workers_preprocessing)
                save_coordinates(wsi_fp, coordinates, level, region_size, resize_factor, coordinates_dir)
                if save_patches_to_disk:
                    save_patches(wsi_fp, coordinates, tissue_pct, level, region_size, resize_factor, patch_dir, backend="asap", nregion_max=nregion_max, num_workers=num_workers_preprocessing)
        print("=+=" * 10)

    # wait for all processes to finish preprocessing
    if distributed and is_dist_avail_and_initialized():
        dist.barrier()

    # instantiate feature extractor
    feature_extractor_weights = Path(RESOURCE_PATH, f"feature_extractor.pt")
    if fm == "uni":
        feature_extractor = UNI(feature_extractor_weights)
    elif fm == "kaiko":
        feature_extractor = Kaiko(feature_extractor_weights)
    else:
        raise ValueError(f"Foundation model {fm} not recognized")
    if is_main_process():
        print("=+=" * 10)
>>>>>>> 6a421ce9

    # instantiate feature aggregator
    feature_aggregator_weights = Path(RESOURCE_PATH, f"feature_aggregator.pt")
    feature_aggregator = HierarchicalViT(
        feature_aggregator_weights,
        num_classes=nbins,
        region_size=region_size,
        input_embed_dim=features_dim,
    )
    if is_main_process():
        print("=+=" * 10)

    # instantiate the algorithm
    algorithm = MIL(
        Path(INPUT_PATH, "features"),
        feature_aggregator,
<<<<<<< HEAD
        mixed_precision=mixed_precision,
        restrict_ids=restrict_ids,
=======
        spacing=spacing,
        region_size=region_size,
        features_dim=features_dim,
        coordinates_dir=coordinates_dir,
        patch_dir=patch_dir,
        backend="asap",
        batch_size=batch_size,
        mixed_precision=mixed_precision,
        load_patches_from_disk=save_patches_to_disk,
        num_workers_data_loading=num_workers_data_loading,
>>>>>>> 6a421ce9
        distributed=distributed,
    )

    # forward pass
    predictions = algorithm.process()
    if is_main_process():
        print("=+=" * 10)
        # save output
        write_json_file(
            location=OUTPUT_PATH / "overall-survival-years.json",
            content=predictions[0]
        )
        # print contents of output folder
        print("output folder contents:")
        print_directory_contents(OUTPUT_PATH)

    return 0


def write_json_file(*, location, content):
    with open(location, 'w') as f:
        f.write(json.dumps(content, indent=4))


def print_directory_contents(path):
    for child in os.listdir(path):
        child_path = os.path.join(path, child)
        if os.path.isdir(child_path):
            print_directory_contents(child_path)
        else:
            print(child_path)


def _show_torch_cuda_info():
    print("=+=" * 10)
    print("Collecting Torch CUDA information")
    print(
        f"Torch CUDA is available: {(available := torch.cuda.is_available())}")
    if available:
        print(f"- number of devices: {torch.cuda.device_count()}")
        print(
            f"- current device: { (current_device := torch.cuda.current_device())}")
        print(
            f"- properties: {torch.cuda.get_device_properties(current_device).name}")
    print("=+=" * 10)


if __name__ == "__main__":

    args = get_args_parser(add_help=True).parse_args()
    raise SystemExit(run(args))<|MERGE_RESOLUTION|>--- conflicted
+++ resolved
@@ -6,16 +6,9 @@
 from pathlib import Path
 from datetime import timedelta
 
-<<<<<<< HEAD
 from source.dist_utils import is_main_process
 from source.model import MIL
 from source.components import HierarchicalViT
-=======
-from source.dist_utils import is_main_process, is_dist_avail_and_initialized
-from source.utils import load_inputs, extract_coordinates, save_coordinates, save_patches
-from source.model import MIL
-from source.components import UNI, Kaiko, HierarchicalViT
->>>>>>> 6a421ce9
 
 INPUT_PATH = Path("/input")
 OUTPUT_PATH = Path("/output")
@@ -24,21 +17,11 @@
 
 def get_args_parser(add_help: bool = True):
     parser = argparse.ArgumentParser("Local HViT", add_help=add_help)
-<<<<<<< HEAD
     parser.add_argument("--region-size", default=2048, type=int, help="context size")
     parser.add_argument("--features-dim", default=1024, type=int, help="tile-level features dimension")
-    parser.add_argument("--mixed-precision", default=False, type=bool, help="enable mixed precision")
-    parser.add_argument("--restrict", default=None, type=str, help="path to a .txt file with ids of cases we want to restrict inference on")
-=======
-    parser.add_argument("--spacing", default=0.5, type=float, help="pixel spacing in mpp")
-    parser.add_argument("--region-size", default=2048, type=int, help="context size")
-    parser.add_argument("--fm", default="uni", type=str, help="name of FM to use as tile encoder")
-    parser.add_argument("--features-dim", default=1024, type=int, help="tile-level features dimension")
-    parser.add_argument("--nregion-max", default=None, type=int, help="maximum number of regions to keep")
     parser.add_argument("--nbins", default=4, type=int, help="number of bins the aggregator was trained for")
     parser.add_argument("--mixed-precision", action="store_true", help="turn on mixed precision during inference")
-    parser.add_argument("--save-patches-to-disk", action="store_true", help="save patches to disk as jpg")
->>>>>>> 6a421ce9
+    parser.add_argument("--restrict", default=None, type=str, help="path to a .txt file with ids of cases we want to restrict inference on")
     return parser
 
 
@@ -60,9 +43,8 @@
     # set baseline parameters
     region_size = args.region_size
     features_dim = args.features_dim
-<<<<<<< HEAD
     mixed_precision = args.mixed_precision
-    nbins = 4
+    nbins = args.nbins
 
     # (optionally) restrict inference
     restrict_ids = None
@@ -71,55 +53,6 @@
         assert restrict_file.is_file()
         with open(restrict_file, "r") as f:
             restrict_ids = [x.strip() for x in f.readlines()]
-=======
-    nbins = args.nbins
-    nregion_max = args.nregion_max
-    num_workers_data_loading = 4
-    num_workers_preprocessing = 4
-    batch_size = 1
-    mixed_precision = args.mixed_precision
-    save_patches_to_disk = args.save_patches_to_disk
-
-    # create output directories
-    coordinates_dir = Path("/tmp/coordinates")
-    coordinates_dir.mkdir(parents=True, exist_ok=True)
-    patch_dir = None
-    if save_patches_to_disk:
-        patch_dir = Path("/tmp/patches")
-        patch_dir.mkdir(parents=True, exist_ok=True)
-
-    # preprocess input
-    if is_main_process():
-        case_list, mask_list = load_inputs()
-        with tqdm.tqdm(
-            zip(case_list, mask_list),
-            desc="Extracting patch coordinates",
-            unit=" case",
-            total=len(case_list),
-            leave=True,
-        ) as t:
-            for wsi_fp, mask_fp in t:
-                coordinates, tissue_pct, level, resize_factor = extract_coordinates(wsi_fp, mask_fp, spacing, region_size, num_workers=num_workers_preprocessing)
-                save_coordinates(wsi_fp, coordinates, level, region_size, resize_factor, coordinates_dir)
-                if save_patches_to_disk:
-                    save_patches(wsi_fp, coordinates, tissue_pct, level, region_size, resize_factor, patch_dir, backend="asap", nregion_max=nregion_max, num_workers=num_workers_preprocessing)
-        print("=+=" * 10)
-
-    # wait for all processes to finish preprocessing
-    if distributed and is_dist_avail_and_initialized():
-        dist.barrier()
-
-    # instantiate feature extractor
-    feature_extractor_weights = Path(RESOURCE_PATH, f"feature_extractor.pt")
-    if fm == "uni":
-        feature_extractor = UNI(feature_extractor_weights)
-    elif fm == "kaiko":
-        feature_extractor = Kaiko(feature_extractor_weights)
-    else:
-        raise ValueError(f"Foundation model {fm} not recognized")
-    if is_main_process():
-        print("=+=" * 10)
->>>>>>> 6a421ce9
 
     # instantiate feature aggregator
     feature_aggregator_weights = Path(RESOURCE_PATH, f"feature_aggregator.pt")
@@ -136,21 +69,8 @@
     algorithm = MIL(
         Path(INPUT_PATH, "features"),
         feature_aggregator,
-<<<<<<< HEAD
         mixed_precision=mixed_precision,
         restrict_ids=restrict_ids,
-=======
-        spacing=spacing,
-        region_size=region_size,
-        features_dim=features_dim,
-        coordinates_dir=coordinates_dir,
-        patch_dir=patch_dir,
-        backend="asap",
-        batch_size=batch_size,
-        mixed_precision=mixed_precision,
-        load_patches_from_disk=save_patches_to_disk,
-        num_workers_data_loading=num_workers_data_loading,
->>>>>>> 6a421ce9
         distributed=distributed,
     )
 
